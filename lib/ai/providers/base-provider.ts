import fs from "fs";
import path from "path";
import {
  IQueryFunnelProvider,
  SubQuestionGenerationRequest,
  SubQuestionGenerationResponse,
  GenerateQueryRequest,
  GenerateQueryResponse,
  GenerateChartRecommendationsRequest,
  GenerateChartRecommendationsResponse,
} from "./i-query-funnel-provider";
import {
  constructFunnelSubquestionsPrompt,
  validateFunnelSubquestionsResponse,
} from "@/lib/prompts/funnel-subquestions.prompt";
import {
  constructFunnelSqlPrompt,
  validateFunnelSqlResponse,
} from "@/lib/prompts/funnel-sql.prompt";
import {
  constructChartRecommendationsPrompt,
  validateChartRecommendationsResponse,
} from "@/lib/prompts/chart-recommendations.prompt";
import { MetricsMonitor } from "@/lib/monitoring";
import { matchTemplates } from "@/lib/services/query-template.service";

/**
 * Abstract base class for AI providers, containing shared logic for the query funnel.
 */
export abstract class BaseProvider implements IQueryFunnelProvider {
  protected modelId: string;

  constructor(modelId: string) {
    this.modelId = modelId;
  }

  /**
   * Executes the underlying language model to get a response.
   * This method must be implemented by concrete provider classes.
   * @param systemPrompt The system prompt to guide the model's behavior.
   * @param userMessage The user's message or question.
   * @returns A promise that resolves to the model's response text and token usage.
   */
  protected abstract _executeModel(
    systemPrompt: string,
    userMessage: string
  ): Promise<{
    responseText: string;
    usage: { input_tokens: number; output_tokens: number };
  }>;

  /**
   * Retrieves the database schema context, loading from a file if not provided.
   */
  protected getDatabaseSchemaContext(providedContext?: string): string {
    if (providedContext && providedContext.trim() !== "") {
      return providedContext;
    }
    const schemaContextPath = path.join(
      process.cwd(),
      "lib",
      "database-schema-context.md"
    );
    return fs.readFileSync(schemaContextPath, "utf-8");
  }

  /**
   * Parses a JSON response from a string, attempting to extract it from surrounding text if necessary.
   */
  protected async parseJsonResponse<T>(responseText: string): Promise<T> {
    try {
      console.log("Parsing JSON response...");
      console.log("Raw response:", responseText);
      return JSON.parse(responseText) as T;
    } catch (parseError) {
      console.error("Failed to parse AI response as JSON:", parseError);
      console.error("Raw AI response:", responseText);

      try {
        // First, try to extract JSON from markdown code blocks (```json ... ```)
        const markdownJsonMatch = responseText.match(
          /```(?:json)?\s*([\s\S]*?)\s*```/
        );
        if (markdownJsonMatch) {
          console.log("Extracting JSON from markdown code block...");
          const extractedContent = markdownJsonMatch[1].trim();
          // Try to find JSON object within the extracted content
          const jsonMatch = extractedContent.match(/\{[\s\S]*\}/);
          if (jsonMatch) {
            return JSON.parse(jsonMatch[0]) as T;
          } else {
            throw new Error("No JSON object found in markdown code block");
          }
        }

        // Then, try to extract any JSON object
        const jsonMatch = responseText.match(/\{[\s\S]*\}/);
        if (jsonMatch) {
          console.log("Attempting to extract JSON from response...");
          return JSON.parse(jsonMatch[0]) as T;
        } else {
          throw new Error("No JSON object found in response");
        }
      } catch (extractError) {
        console.error("Failed to extract JSON from response:", extractError);
        throw new Error("AI returned invalid JSON format");
      }
    }
  }

  /**
   * Validates that sub-question dependencies form a valid directed acyclic graph (DAG).
   */
  protected validateSubQuestionRelationships(
    subQuestions: Array<{
      step: number;
      depends_on: number | null | number[];
    }>
  ): void {
    const steps = new Set(subQuestions.map((sq) => sq.step));
    for (const sq of subQuestions) {
      if (sq.depends_on) {
        const dependencies = Array.isArray(sq.depends_on)
          ? sq.depends_on
          : [sq.depends_on];
        for (const dep of dependencies) {
          if (!steps.has(dep)) {
            throw new Error(
              `Step ${sq.step} depends on non-existent step ${dep}`
            );
          }
          if (dep >= sq.step) {
            throw new Error(
              `Step ${sq.step} cannot depend on a future or current step ${dep}`
            );
          }
        }
      }
    }

    const sortedSteps = Array.from(steps).sort((a, b) => a - b);
    for (let i = 0; i < sortedSteps.length; i++) {
      if (sortedSteps[i] !== i + 1) {
        throw new Error(
          `Sub-questions must form a continuous sequence starting from 1. Missing step ${
            i + 1
          }.`
        );
      }
    }
  }

  /**
   * Validates a SQL query for safety.
   */
  protected validateSqlQuery(sql: string): void {
    const upperSql = sql.trim().toUpperCase();

    if (!upperSql.startsWith("SELECT") && !upperSql.startsWith("WITH")) {
      throw new Error("Only SELECT or WITH statements are allowed for safety");
    }

    const dangerousKeywords = [
      "DROP",
      "DELETE",
      "UPDATE",
      "INSERT",
      "TRUNCATE",
      "ALTER",
      "CREATE",
      "EXEC",
      "EXECUTE",
      "SP_",
      "XP_",
    ];

    for (const keyword of dangerousKeywords) {
      // Use a regex to match whole words to avoid false positives on column names
      const regex = new RegExp(`\\b${keyword}\\b`);
      if (regex.test(upperSql)) {
        throw new Error(`Dangerous SQL keyword detected: ${keyword}`);
      }
    }
  }

  /**
   * Whitelist validator for desiredFields enrichment
   * Maps entity.field identifiers to table/column/joinSpec and rejects unknowns
   */
  protected validateDesiredFields(desiredFields?: string[]): {
    fieldsApplied: string[];
    joinSummary: string;
    rejectedFields: string[];
  } {
    if (!desiredFields || desiredFields.length === 0) {
      return { fieldsApplied: [], joinSummary: "", rejectedFields: [] };
    }

    // Whitelist of allowed entities and fields (MVP scope)
    const allowedFields = {
      patient: {
        firstName: {
          table: "rpt.Patient",
          column: "firstName",
          alias: "patient_firstName",
        },
        lastName: {
          table: "rpt.Patient",
          column: "lastName",
          alias: "patient_lastName",
        },
        dateOfBirth: {
          table: "rpt.Patient",
          column: "dateOfBirth",
          alias: "patient_dateOfBirth",
        },
      },
      wound: {
        anatomyLabel: {
          table: "rpt.Wound",
          column: "anatomyLabel",
          alias: "wound_anatomyLabel",
        },
        label: { table: "rpt.Wound", column: "label", alias: "wound_label" },
        description: {
          table: "rpt.Wound",
          column: "description",
          alias: "wound_description",
        },
      },
    };

    const fieldsApplied: string[] = [];
    const rejectedFields: string[] = [];
    const joinSpecs = new Set<string>();

    for (const field of desiredFields) {
      const [entity, fieldName] = field.split(".");

      if (!entity || !fieldName) {
        rejectedFields.push(field);
        continue;
      }

      const entityFields = allowedFields[entity as keyof typeof allowedFields];
      if (!entityFields) {
        rejectedFields.push(field);
        continue;
      }

      const fieldSpec = entityFields[fieldName as keyof typeof entityFields];
      if (!fieldSpec) {
        rejectedFields.push(field);
        continue;
      }

      fieldsApplied.push(field);

      // Generate join spec based on entity
      if (entity === "patient") {
        joinSpecs.add("INNER JOIN rpt.Patient AS P ON base.patientFk = P.id");
      } else if (entity === "wound") {
        joinSpecs.add("INNER JOIN rpt.Wound AS W ON base.woundFk = W.id");
      }
    }

    const joinSummary = Array.from(joinSpecs).join("\n");

    return {
      fieldsApplied,
      joinSummary,
      rejectedFields,
    };
  }

  /**
   * Enhanced SQL safety validation with TOP and SELECT-only enforcement
   */
  protected validateAndEnforceSqlSafety(sql: string): {
    isValid: boolean;
    modifiedSql?: string;
    warnings: string[];
  } {
    const warnings: string[] = [];
    let modifiedSql = sql;
    let isValid = true;

    // 1. Basic SELECT-only validation
    const upperSql = sql.trim().toUpperCase();
    if (!upperSql.startsWith("SELECT") && !upperSql.startsWith("WITH")) {
      isValid = false;
      warnings.push("Query must start with SELECT or WITH");
      return { isValid, warnings };
    }

    // 2. Check for dangerous keywords
    const dangerousKeywords = [
      "DROP",
      "DELETE",
      "UPDATE",
      "INSERT",
      "TRUNCATE",
      "ALTER",
      "CREATE",
      "EXEC",
      "EXECUTE",
      "SP_",
      "XP_",
    ];

    for (const keyword of dangerousKeywords) {
      // Use a regex to match whole words to avoid false positives on column names (e.g., 'createdByUserName')
      const regex = new RegExp(`\\b${keyword}\\b`);
      if (regex.test(upperSql)) {
        isValid = false;
        warnings.push(`Dangerous SQL keyword detected: ${keyword}`);
      }
    }

    // 3. Enforce TOP clause for safety
    if (!upperSql.includes("TOP") && !upperSql.includes("OFFSET")) {
      // Add TOP 1000 if not present
      modifiedSql = modifiedSql.replace(/\bSELECT\b/i, "SELECT TOP 1000");
      warnings.push("Added TOP 1000 clause for safety");
    }

    // 4. Enforce schema prefixing
    const tableRegex =
      /(?<!rpt\.)(Assessment|Patient|Wound|Note|Measurement|AttributeType|DimDate)\b/g;
    const originalSql = modifiedSql;
    modifiedSql = modifiedSql.replace(tableRegex, "rpt.$1");

    if (modifiedSql !== originalSql) {
      warnings.push("Applied schema prefixing (rpt.) to table names");
    }

    // 5. Validate column count limit (prevent excessive data)
    const selectMatch = modifiedSql.match(/SELECT\s+(.+?)\s+FROM/i);
    if (selectMatch) {
      const columns = selectMatch[1].split(",").length;
      if (columns > 20) {
        warnings.push(
          `Large number of columns (${columns}) may impact performance`
        );
      }
    }

    return { isValid, modifiedSql, warnings };
  }

  /**
   * Validates that the generated SQL only includes the requested enrichment fields
   */
  protected validateEnrichmentFields(
    sql: string,
    requestedFields: string[]
  ): {
    isValid: boolean;
    warnings: string[];
    extraFields: string[];
  } {
    if (!requestedFields || requestedFields.length === 0) {
      return { isValid: true, warnings: [], extraFields: [] };
    }

    const warnings: string[] = [];
    const extraFields: string[] = [];
    const expectedAliases = new Set<string>();

    // Build expected aliases from requested fields
    for (const field of requestedFields) {
      const [entity, fieldName] = field.split(".");
      if (entity && fieldName) {
        expectedAliases.add(`${entity}_${fieldName}`);
      }
    }

    // Check for SELECT * which is problematic for enrichment
    if (/\bSELECT\s+\*\b/i.test(sql)) {
      warnings.push(
        "SELECT * detected in enrichment query. This may include extra fields beyond what was requested."
      );
      extraFields.push("SELECT_*");
    }

    // Extract column aliases from the SQL
    const aliasRegex = /\bAS\s+([a-zA-Z_][a-zA-Z0-9_]*)\b/gi;
    const matches = sql.match(aliasRegex);

    if (matches) {
      for (const match of matches) {
        const alias = match.replace(/\bAS\s+/i, "").trim();
        if (!expectedAliases.has(alias) && alias.includes("_")) {
          // This might be an enrichment field that wasn't requested
          extraFields.push(alias);
        }
      }
    }

    // Check for specific problematic patterns in the user's example
    const problematicPatterns = [
      { pattern: /\bcreatedByUserName\b/i, name: "createdByUserName" },
      { pattern: /\bsignedByUserName\b/i, name: "signedByUserName" },
      { pattern: /\bassessmentId\b/i, name: "assessmentId" },
    ];

    for (const { pattern, name } of problematicPatterns) {
      if (
        pattern.test(sql) &&
        !requestedFields.some((field) => field.includes(name.toLowerCase()))
      ) {
        extraFields.push(name);
      }
    }

    if (extraFields.length > 0) {
      warnings.push(
        `Extra fields detected: ${extraFields.join(
          ", "
        )}. Only requested enrichment fields should be included.`
      );
    }

    return {
      isValid: extraFields.length === 0,
      warnings,
      extraFields,
    };
  }

  public async generateSubQuestions(
    request: SubQuestionGenerationRequest
  ): Promise<SubQuestionGenerationResponse> {
    const metrics = MetricsMonitor.getInstance();
    const aiStartTime = Date.now();

    try {
      const schemaContext = this.getDatabaseSchemaContext(
        request.databaseSchemaContext
      );
      const prompt = constructFunnelSubquestionsPrompt(
        request.originalQuestion,
        request.formDefinition,
        schemaContext
      );
      console.log("AI Prompt for sub-questions generation:", prompt);
      const aiResponse = await this._executeModel(
        prompt,
        "Please break down this complex question into incremental sub-questions."
      );

      const parsedResponse = await this.parseJsonResponse<any>(
        aiResponse.responseText
      );
      if (!validateFunnelSubquestionsResponse(parsedResponse)) {
        throw new Error("AI returned invalid sub-questions format");
      }
      this.validateSubQuestionRelationships(parsedResponse.sub_questions);

      await metrics.logAIMetrics({
        promptTokens: aiResponse.usage.input_tokens,
        completionTokens: aiResponse.usage.output_tokens,
        totalTokens:
          aiResponse.usage.input_tokens + aiResponse.usage.output_tokens,
        latency: Date.now() - aiStartTime,
        success: true,
        model: this.modelId,
        timestamp: new Date(),
      });

      return {
        subQuestions: parsedResponse.sub_questions.map((sq: any) => ({
          questionText: sq.question,
          order: sq.step,
          dependencies: Array.isArray(sq.depends_on)
            ? sq.depends_on
            : sq.depends_on !== null
            ? [sq.depends_on]
            : [],
        })),
      };
    } catch (error: any) {
      await metrics.logAIMetrics({
        promptTokens: 0,
        completionTokens: 0,
        totalTokens: 0,
        latency: Date.now() - aiStartTime,
        success: false,
        errorType: error.name || "UnknownError",
        model: this.modelId,
        timestamp: new Date(),
      });
      throw error;
    }
  }

  public async generateQuery(
    request: GenerateQueryRequest
  ): Promise<GenerateQueryResponse> {
    const metrics = MetricsMonitor.getInstance();
    const aiStartTime = Date.now();

    try {
      // 1. Validate desiredFields whitelist
      const fieldValidation = this.validateDesiredFields(request.desiredFields);
      if (fieldValidation.rejectedFields.length > 0) {
        throw new Error(
          `Invalid desired fields: ${fieldValidation.rejectedFields.join(
            ", "
          )}. ` +
            `Allowed fields: patient.firstName, patient.lastName, patient.dateOfBirth, ` +
            `wound.anatomyLabel, wound.label, wound.description`
        );
      }

      const schemaContext = this.getDatabaseSchemaContext(
        request.databaseSchemaContext
      );

      // 1. Match templates (heuristics) and prepare compact injection
      let matchedTemplates: Array<{ name: string; sqlPattern: string }> = [];
      try {
        // Fetch top 5 for logging; inject top 2
        const matches = await matchTemplates(request.subQuestion, 5);
        console.log(
          "Template matches (top 5):",
          matches.map((m) => ({
            name: m.template.name,
            score: m.score,
            matchedKeywords: m.matchedKeywords,
            matchedExample: m.matchedExample,
          }))
        );
        matchedTemplates = matches.slice(0, 2).map((m) => ({
          name: m.template.name,
          sqlPattern: m.template.sqlPattern,
        }));
      } catch (e) {
        console.warn("Template matching unavailable or failed:", e);
      }

      const prompt = constructFunnelSqlPrompt(
        request.subQuestion,
        request.previousQueries,
        request.assessmentFormDefinition,
        schemaContext,
<<<<<<< HEAD
        undefined, // desiredFields
        matchedTemplates
=======
        fieldValidation.fieldsApplied
>>>>>>> 4da845e2
      );
      console.log("AI Prompt for SQL generation:", prompt);
      const aiResponse = await this._executeModel(
        prompt,
        "Please generate a SQL query for this sub-question."
      );

      const parsedResponse = await this.parseJsonResponse<any>(
        aiResponse.responseText
      );
      if (!validateFunnelSqlResponse(parsedResponse)) {
        throw new Error("AI returned invalid SQL generation format");
      }

      // 2. Enhanced SQL safety validation and enforcement
      const safetyValidation = this.validateAndEnforceSqlSafety(
        parsedResponse.generatedSql
      );
      if (!safetyValidation.isValid) {
        throw new Error(
          `SQL safety validation failed: ${safetyValidation.warnings.join(
            ", "
          )}`
        );
      }

      // Apply safety modifications if needed
      if (
        safetyValidation.modifiedSql &&
        safetyValidation.modifiedSql !== parsedResponse.generatedSql
      ) {
        console.log("SQL modified for safety:", safetyValidation.warnings);
        parsedResponse.generatedSql = safetyValidation.modifiedSql;
      }

      // 3. Validate enrichment fields (check for extra fields)
      const enrichmentValidation = this.validateEnrichmentFields(
        parsedResponse.generatedSql,
        fieldValidation.fieldsApplied
      );
      if (!enrichmentValidation.isValid) {
        console.warn(
          "Enrichment validation warnings:",
          enrichmentValidation.warnings
        );
        // Add warnings to the response but don't fail the request
        safetyValidation.warnings.push(...enrichmentValidation.warnings);
      }

      // 3. Additional validation notes for enrichment
      if (fieldValidation.fieldsApplied.length > 0) {
        parsedResponse.validationNotes +=
          `\nEnrichment applied: ${fieldValidation.fieldsApplied.join(
            ", "
          )}. ` + `Join path: ${fieldValidation.joinSummary}`;
      }

      // Prefer model's matched template if provided; else surface our top match
      const matchedQueryTemplate =
        parsedResponse.matchedQueryTemplate &&
        typeof parsedResponse.matchedQueryTemplate === "string" &&
        parsedResponse.matchedQueryTemplate.trim() !== ""
          ? parsedResponse.matchedQueryTemplate
          : matchedTemplates.length > 0
          ? matchedTemplates[0].name
          : "None";

      console.log("Chosen matchedQueryTemplate:", matchedQueryTemplate);

      await metrics.logAIMetrics({
        promptTokens: aiResponse.usage.input_tokens,
        completionTokens: aiResponse.usage.output_tokens,
        totalTokens:
          aiResponse.usage.input_tokens + aiResponse.usage.output_tokens,
        latency: Date.now() - aiStartTime,
        success: true,
        model: this.modelId,
        timestamp: new Date(),
      });

      return {
        ...parsedResponse,
<<<<<<< HEAD
        matchedQueryTemplate,
=======
        fieldsApplied: fieldValidation.fieldsApplied,
        joinSummary: fieldValidation.joinSummary,
        sqlWarnings: safetyValidation.warnings,
>>>>>>> 4da845e2
      };
    } catch (error: any) {
      await metrics.logAIMetrics({
        promptTokens: 0,
        completionTokens: 0,
        totalTokens: 0,
        latency: Date.now() - aiStartTime,
        success: false,
        errorType: error.name || "UnknownError",
        model: this.modelId,
        timestamp: new Date(),
      });
      throw error;
    }
  }

  public async generateChartRecommendations(
    request: GenerateChartRecommendationsRequest
  ): Promise<GenerateChartRecommendationsResponse> {
    const metrics = MetricsMonitor.getInstance();
    const aiStartTime = Date.now();

    try {
      const schemaContext = this.getDatabaseSchemaContext();
      const prompt = constructChartRecommendationsPrompt(
        request.subQuestion,
        request.sqlQuery,
        request.queryResults,
        request.assessmentFormDefinition,
        schemaContext
      );
      console.log("AI Prompt for chart recommendations:", prompt);
      const aiResponse = await this._executeModel(
        prompt,
        "Please generate chart recommendations for this SQL query and its results."
      );

      const parsedResponse = await this.parseJsonResponse<any>(
        aiResponse.responseText
      );
      if (!validateChartRecommendationsResponse(parsedResponse)) {
        throw new Error("AI returned invalid chart recommendations format");
      }

      await metrics.logAIMetrics({
        promptTokens: aiResponse.usage.input_tokens,
        completionTokens: aiResponse.usage.output_tokens,
        totalTokens:
          aiResponse.usage.input_tokens + aiResponse.usage.output_tokens,
        latency: Date.now() - aiStartTime,
        success: true,
        model: this.modelId,
        timestamp: new Date(),
      });

      return parsedResponse;
    } catch (error: any) {
      await metrics.logAIMetrics({
        promptTokens: 0,
        completionTokens: 0,
        totalTokens: 0,
        latency: Date.now() - aiStartTime,
        success: false,
        errorType: error.name || "UnknownError",
        model: this.modelId,
        timestamp: new Date(),
      });
      throw error;
    }
  }
}<|MERGE_RESOLUTION|>--- conflicted
+++ resolved
@@ -544,12 +544,8 @@
         request.previousQueries,
         request.assessmentFormDefinition,
         schemaContext,
-<<<<<<< HEAD
-        undefined, // desiredFields
         matchedTemplates
-=======
         fieldValidation.fieldsApplied
->>>>>>> 4da845e2
       );
       console.log("AI Prompt for SQL generation:", prompt);
       const aiResponse = await this._executeModel(
@@ -632,13 +628,10 @@
 
       return {
         ...parsedResponse,
-<<<<<<< HEAD
         matchedQueryTemplate,
-=======
         fieldsApplied: fieldValidation.fieldsApplied,
         joinSummary: fieldValidation.joinSummary,
         sqlWarnings: safetyValidation.warnings,
->>>>>>> 4da845e2
       };
     } catch (error: any) {
       await metrics.logAIMetrics({
