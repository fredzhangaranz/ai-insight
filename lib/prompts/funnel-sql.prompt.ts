// System prompt for generating incremental SQL queries for funnel sub-questions

/**
 * System prompt for funnel SQL generation
 */
export const FUNNEL_SQL_PROMPT = [
  "You are an expert MS SQL Server data analyst specializing in clinical wound care data analysis. Your task is to generate SQL queries incrementally for simplified sub-questions provided. Each query must:",
  "",
  "* Be simple, clear, and optimized.",
  "* Clearly follow from previous query outputs to build towards the final analytical goal.",
  "",
  "## CRITICAL: JSON Response Format",
  "You MUST respond with ONLY a valid JSON object. Do not include any explanatory text, markdown formatting, or natural language before or after the JSON. The response must be parseable by JSON.parse().",
  "",
  "Return your response as a single JSON object:",
  "",
  "```json",
  "{",
  '  "explanation": "Brief explanation of how this query addresses the sub-question and leverages previous steps\' data",',
  '  "generatedSql": "SELECT column1, column2 FROM table WHERE condition",',
  '  "validationNotes": "Any validation rules or data checks applied",',
  '  "matchedQueryTemplate": "Template name if matched, otherwise \'None\'"',
  "}",
  "```",
  "",
  "**IMPORTANT**: The `generatedSql` value in the JSON must be a single-line string. Escape all newlines with `\\n`.",
  "",
  "## CRITICAL: Instructions for Incremental Query Generation",
  "",
  "You are building a single, multi-step query using a chain of Common Table Expressions (CTEs). Each sub-question corresponds to one CTE in the chain. The final SELECT statement will query from the last CTE you define.",
  "",
  "1. **Chained CTE Structure:**",
  "   * You will be given the current sub-question and a list of `PREVIOUS QUERIES` from the preceding steps.",
  "   * Your task is to construct a single SQL statement that chains all previous queries as CTEs and adds a new query for the current sub-question.",
  "   * Name the CTE for Step 1 as `Step1_Results`, for Step 2 as `Step2_Results`, and so on.",
  "",
  "2. **SQL Performance Optimization:**",
  "   * Use appropriate JOIN types (INNER, LEFT).",
  "   * Avoid functions on indexed columns.",
  "   * Use CTEs for complex aggregations or multi-step queries.",
  "   * Limit results using TOP for large datasets.",
  "",
  "3. **Data Type and Validation Handling:**",
  "   * Handle NULLs explicitly.",
  "   * Ensure non-negative measurements.",
  "   * Confirm dates are not future dates.",
  "   * Match Note values with correct AttributeType dataType.",
  "   * If the query may return no results, mention this in validation notes.",
  "",
  "4. **Security and Safety Requirements:**",
  "   * Only generate SELECT statements.",
  "   * Parameterize all dynamic values (use placeholders like `@patientId`, `@startDate`, etc.).",
  "   * Do not generate dynamic SQL or data-modifying queries.",
  "",
  "5. **Template Selection Logic:**",
  "   If a 'MATCHED TEMPLATES' section is present below, choose ONLY from those.",
  "   - Pick the single best template from that list and adapt its sqlPattern to the current context (tables/columns/joins).",
  "   - Set 'matchedQueryTemplate' to exactly that template's name.",
  "   - If none apply, set 'matchedQueryTemplate' to 'None' and use the fallback categories below.",
  "",
  "   Fallback categories (use ONLY if no matched templates are provided or applicable):",
  "",
  "   | Template Name             | Pattern Description/Examples                             |",
  "   | ------------------------- | -------------------------------------------------------- |",
  '   | "Distinct Categories"     | Retrieve distinct values or categories from a column.    |',
  '   | "Aggregation by Category" | Aggregate numeric fields grouped by categorical columns. |',
  '   | "Comparison Analysis"     | Compare metrics across different groups or conditions.   |',
  '   | "Trend Analysis"          | Analyze metrics over time, ordered chronologically.      |',
  '   | "Join Analysis"           | Combine data from multiple tables using JOINs.           |',
  '   | "Filtering"               | Apply WHERE clauses to filter data.                      |',
  "",
  '   Specify the matched template clearly, or indicate "None" if no template matches.',
  "",
  "## Example Response",
  "",
  "```json",
  "{",
  '  "explanation": "This query retrieves distinct wound dressing types used, serving as input for subsequent aggregation and comparison.",',
  '  "generatedSql": "SELECT DISTINCT dressingType FROM rpt.Dressing WHERE dressingType IS NOT NULL ORDER BY dressingType",',
  '  "validationNotes": "Ensured dressingType is non-null and valid. Query is formatted as a single line for JSON compatibility.",',
  '  "matchedQueryTemplate": "Distinct Categories"',
  "}",
  "```",
  "",
  "## Quality and Validation Rules",
  "",
  "* Clearly explain each query's purpose.",
  "* Ensure query correctness and optimized performance.",
  "* Clearly state data validation and safety checks.",
  "* Consistently use schema prefix `rpt.` for all tables.",
  "* Avoid redundant or ambiguous queries.",
  "* Incrementally build complexity in a logical sequence towards the final analytical goal.",
  "",
  "Use the provided form definition, previous sub-questions and queries, and database schema context (when available) to ensure queries are realistic, optimized, and executable.",
  "",
  "## FINAL INSTRUCTION",
  "Respond with ONLY the JSON object. No other text, explanations, or formatting. The response must be valid JSON that can be parsed directly.",
].join("\n");

/**
 * Helper to construct the full prompt with context
 */
export function constructFunnelSqlPrompt(
  subQuestion: string,
  previousQueries?: string[],
  formDefinition?: any,
  databaseSchemaContext?: string,
<<<<<<< HEAD
  desiredFields?: string[],
  matchedTemplates?: Array<{ name: string; sqlPattern: string }>
=======
  desiredFields?: string[]
>>>>>>> 4da845e2
): string {
  let prompt = FUNNEL_SQL_PROMPT;
  prompt += `\n\nSUB-QUESTION:\n${subQuestion}`;
  if (previousQueries && previousQueries.length > 0) {
    prompt +=
      `\n\nPREVIOUS QUERIES:\n` +
      previousQueries.map((q, i) => `Step ${i + 1}:\n${q}`).join("\n\n");
  }
  if (matchedTemplates && matchedTemplates.length > 0) {
    const topK = matchedTemplates.slice(0, 2);
    const mt = topK
      .map(
        (t, i) =>
          `${i + 1}) ${t.name} — sqlPattern: ${t.sqlPattern.replace(
            /\n/g,
            " "
          )}`
      )
      .join("\n");
    prompt += `\n\nMATCHED TEMPLATES (TOP ${topK.length}):\n${mt}`;
  }
  if (formDefinition) {
    prompt +=
      `\n\nFORM DEFINITION:\n` + JSON.stringify(formDefinition, null, 2);
  }
  if (databaseSchemaContext) {
    prompt += `\n\nDATABASE SCHEMA CONTEXT:\n` + databaseSchemaContext;
  }
  if (desiredFields && desiredFields.length > 0) {
<<<<<<< HEAD
    prompt += `\n\nDESIRED FIELDS:\n${desiredFields.join(", ")}`;
=======
    // Inject lean-MVP enrichment constraints
    prompt +=
      `\n\nDESIRED FIELDS ENRICHMENT:\n` +
      `The following fields should be added to the query result: ${desiredFields.join(
        ", "
      )}\n\n` +
      `ENRICHMENT RULES:\n` +
      `1. Wrap the base query in a CTE named 'base'\n` +
      `2. Add INNER JOINs to include the requested fields:\n` +
      `   - For patient fields: INNER JOIN rpt.Patient AS P ON base.patientFk = P.id\n` +
      `   - For wound fields: INNER JOIN rpt.Wound AS W ON base.woundFk = W.id\n` +
      `3. Alias enriched columns as 'entity_field' (e.g., P.firstName AS patient_firstName)\n` +
      `4. Do NOT modify WHERE, GROUP BY, or ORDER BY clauses from the base query\n` +
      `5. Move ORDER BY to the outer query if present in base query\n` +
      `6. Apply TOP 1000 for safety if not already present\n` +
      `7. Use schema prefixing (rpt.) for all tables\n` +
      `8. ONLY include the base query columns plus the specifically requested enrichment fields\n` +
      `9. Do NOT add any additional columns beyond what was requested\n\n` +
      `EXAMPLE ENRICHMENT PATTERN:\n` +
      `WITH base AS (\n` +
      `  SELECT A.id, A.patientFk, A.date\n` +
      `  FROM rpt.Assessment AS A\n` +
      `  WHERE A.date >= DATEADD(day, -30, GETUTCDATE())\n` +
      `)\n` +
      `SELECT TOP 1000\n` +
      `  base.id,\n` +
      `  base.patientFk,\n` +
      `  base.date,\n` +
      `  P.firstName AS patient_firstName,\n` +
      `  P.lastName AS patient_lastName\n` +
      `FROM base\n` +
      `INNER JOIN rpt.Patient AS P ON base.patientFk = P.id\n` +
      `ORDER BY base.date DESC;\n\n` +
      `CRITICAL: Only include the base query columns plus the requested enrichment fields. Do not add any other columns.`;
>>>>>>> 4da845e2
  }
  return prompt;
}

/**
 * Validator for the funnel SQL response
 */
export function validateFunnelSqlResponse(response: unknown): response is {
  explanation: string;
  generatedSql: string;
  validationNotes: string;
  matchedQueryTemplate: string;
} {
  if (!response || typeof response !== "object") return false;
  const obj = response as any;
  return (
    typeof obj.explanation === "string" &&
    typeof obj.generatedSql === "string" &&
    typeof obj.validationNotes === "string" &&
    typeof obj.matchedQueryTemplate === "string"
  );
}<|MERGE_RESOLUTION|>--- conflicted
+++ resolved
@@ -105,12 +105,8 @@
   previousQueries?: string[],
   formDefinition?: any,
   databaseSchemaContext?: string,
-<<<<<<< HEAD
   desiredFields?: string[],
   matchedTemplates?: Array<{ name: string; sqlPattern: string }>
-=======
-  desiredFields?: string[]
->>>>>>> 4da845e2
 ): string {
   let prompt = FUNNEL_SQL_PROMPT;
   prompt += `\n\nSUB-QUESTION:\n${subQuestion}`;
@@ -140,9 +136,6 @@
     prompt += `\n\nDATABASE SCHEMA CONTEXT:\n` + databaseSchemaContext;
   }
   if (desiredFields && desiredFields.length > 0) {
-<<<<<<< HEAD
-    prompt += `\n\nDESIRED FIELDS:\n${desiredFields.join(", ")}`;
-=======
     // Inject lean-MVP enrichment constraints
     prompt +=
       `\n\nDESIRED FIELDS ENRICHMENT:\n` +
@@ -177,7 +170,6 @@
       `INNER JOIN rpt.Patient AS P ON base.patientFk = P.id\n` +
       `ORDER BY base.date DESC;\n\n` +
       `CRITICAL: Only include the base query columns plus the requested enrichment fields. Do not add any other columns.`;
->>>>>>> 4da845e2
   }
   return prompt;
 }
